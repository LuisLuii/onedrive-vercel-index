--- conflicted
+++ resolved
@@ -3,11 +3,8 @@
 import { useClipboard } from 'use-clipboard-copy'
 import DPlayer from 'react-dplayer'
 import toast from 'react-hot-toast'
-<<<<<<< HEAD
 import { useTranslation } from 'next-i18next'
-=======
 import { useAsync } from 'react-async-hook'
->>>>>>> bd851540
 
 import { getBaseUrl } from '../../utils/getBaseUrl'
 import { getExtension } from '../../utils/getFileIcon'
@@ -92,13 +89,8 @@
           /> */}
           <DownloadButton
             onClickCallback={() => {
-<<<<<<< HEAD
-              clipboard.copy(`${getBaseUrl()}/api?path=${asPath}&raw=true`)
+              clipboard.copy(`${getBaseUrl()}/api?path=${getReadablePath(asPath)}&raw=true`)
               toast.success(t('Copied direct link to clipboard.'))
-=======
-              clipboard.copy(`${getBaseUrl()}/api?path=${getReadablePath(asPath)}&raw=true`)
-              toast.success('Copied direct link to clipboard.')
->>>>>>> bd851540
             }}
             btnColor="pink"
             btnText={t('Copy direct link')}
